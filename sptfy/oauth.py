"""
    Module responsible for taking care of the OAuth authentication flow
    that is necessary to access the Spotify WEB API endpoints.

    It has classes for both the Client Credentials and Authorization Code
    flows.
"""
import os
import json
import time
import webbrowser
import base64
import secrets
from urllib.parse import urlencode
from typing import Optional, List, Dict

from requests import Session, HTTPError

from sptfy.types import JsonDict


OAUTH_TOKEN_ENDPOINT = 'https://accounts.spotify.com/api/token'
OAUTH_AUTHORIZATION_ENDPOINT = 'https://accounts.spotify.com/authorize'


def _is_subset(small_scope: List[str], big_scope: List[str]) -> bool:
    small_set, big_set = set(small_scope), set(big_scope)
    return small_set <= big_set


class SptfyOAuthError(Exception):
    pass


class OAuthToken:
    """
    Represents the token return by an OAuth token endpoint.
    the access_token gives access to the protected resource

    static methods
    -------
    from_json(json: JsonDict): Instantiates the class from a json dictionary

    properties
    -------
    expires_at: time in seconds since epoch when this token will expire
    is_expired: checks if this token has expired
    """
    access_token: str
    scope: List[str]
    expires_in: int
    token_type: str
    refresh_token: Optional[str] = None
    _expires_at: int

    def __init__(
            self,
            access_token: str,
            scope: List[str],
            expires_in: int,
            token_type: str,
            refresh_token: Optional[str] = None
    ):
        """
        :param access_token: The OAuth access_token, used when accessing
            protected resources
        :param scope: The list of scopes assigned to this token
        :param expires_in: time in seconds until this token expires
        :param token_type: The OAuth token type (normally set to 'Bearer')
        :param refresh_token: Used in authorization code flow so the client
            can request new tokens without redirecting the user.
        """
        self.access_token = access_token
        self.scope = scope
        self.expires_in = expires_in
        self.token_type = token_type
        if refresh_token:
            self.refresh_token = refresh_token

        self._expires_at = int(time.time()) + self.expires_in

    @property
    def expires_at(self) -> int:
        """
        Gives the time when the token will expire as seconds since epoch
        """
        return self._expires_at

    @property
    def is_expired(self) -> bool:
        """
        Checks if this token has expired
        """
        now = int(time.time())
        return self.expires_at - now < 60

    @staticmethod
    def from_json(json: JsonDict):
        """
        Creates a new oauth token from a deserialized json

        :param json: Deserialized json (dict) representing the token
        """
        scopes = json['scope'].split()
        return OAuthToken(
            json['access_token'],
            scopes,
            json['expires_in'],
            json['token_type'],
            json.get('refresh_token')
        )

    def to_dict(self):
        """
        Creates a dictionary representation of the token
        """
        token = {
            'access_token': self.access_token,
            'scope': ' '.join(self.scope),
            'token_type': self.token_type,
            'expires_in': self.expires_in,
            'expires_at': self.expires_at,
        }
        if self.refresh_token:
            token['refresh_token'] = self.refresh_token
        return token

    def __eq__(self, other: object) -> bool:
        if not isinstance(other, OAuthToken):
            return False
        return self.access_token == other.access_token and self.scope == other.scope and self.token_type == other.token_type


class ClientCredentials:
    """
    Represents the necessary credentials to authenticate into a OAuth protected
    endpoint

    static methods:
    -------
    from_env_variables(): instantiates the class from environment variables
    """
    client_id: str
    client_secret: str
    redirect_uri: Optional[str] = None
    state: Optional[str] = None
    scope: List[str] = []

    def __init__(
            self,
            client_id: str,
            client_secret: str,
            redirect_uri: str = None,
            state: str = None,
            scope: List[str] = None,
    ) -> None:
        """
            client_id and client_secret are necessary for both authentication
            flows, so they are required. The redirect_uri is required for the
            authorization code flow, but not for client credentials.

            :param client_id: The Spotify OAuth client ID
            :param client_secret: The Spotify OAuth client secret
            :param redirect_uri: The client URI which the authentication server
                will redirect the user
            :param state: optional random string that helps avoiding
                attacks on the redirect_uri
            :param scope: The Spotify scopes needed for the wanted request
        """
        self.client_id = client_id
        self.client_secret = client_secret
        if redirect_uri:
            self.redirect_uri = redirect_uri
        if scope:
            self.scope = scope
        if state:
            self.state = state

    @staticmethod
    def from_env_variables(
            client_id: Optional[str] = None,
            client_secret: Optional[str] = None,
            redirect_uri: Optional[str] = None
    ):
        """
        Instanties the client credentials from the environment variables.
        Gives flexibility so only part of the credentials be loaded from
        environment variables

        The redirect_uri is not obligatory, so if it's not set, it'll not
        throw an exception.

        :param client_id: if passed, will substitute the client id from env
        :param client_secret: if passed will substitute environment variable
        :param redirect_uri: if passed will substitute the redirect uri
            from env
        """
        try:
            client_id = client_id or os.environ['SPTFY_CLIENT_ID']
            client_secret = client_secret or os.environ['SPTFY_CLIENT_SECRET']
        except KeyError as err:
            raise SptfyOAuthError(
                f"Environment variable is not properly configured: {err}")

        # The redirect URI is not obligatory for the client_credentials flow
        # but should be specified if the client is intended to be used with
        # the authorization code flow
        redirect_uri = redirect_uri or os.getenv('SPTFY_REDIRECT_URI')

        return ClientCredentials(client_id, client_secret, redirect_uri)

    def _authorization_header(self) -> Dict[str, str]:
        """
        Generates the authentication header with base64 encoded client
        credentials as specified in the spotify documentation for
        authorization flows.
        """
        encoded = '{}:{}'.format(self.client_id, self.client_secret).encode('ascii')
        base64_code = base64.b64encode(encoded)

        return {'Authorization': f"Basic {base64_code.decode('ascii')}"}


class StubCache:
<<<<<<< HEAD
    def save_token(self, token: OAuthToken) -> None:
=======
    """
        Implements the interface necessary for a token cache but does nothing.
        It's used by default.
    """
    def save_token(self, token: OAuthToken):
>>>>>>> af40d077
        pass

    def load_token(self) -> Optional[OAuthToken]:
        return None


class FileCache:
    """
        Implements a file based token cache, saving the token as json.
    """
    def __init__(self, file_path: str):
        """
        :param file_path: The path where the token should be persisted.
        """
        self.path = file_path

    def save_token(self, token: OAuthToken) -> None:
        with open(self.path, 'a') as cache:
            text = json.dumps(token.to_dict())
            cache.write(text)

    def load_token(self) -> Optional[OAuthToken]:
        try:
            with open(self.path) as cache:
                token = json.loads(cache.read())
                return OAuthToken.from_json(token)
        except FileNotFoundError:
            return None


class AuthStrategy:
    """
    Mixin which generates a random string for OAuth validation.
    Avoids Cross-Site Request Forgery attacks.
    Not used yet.
    """
    def get_state(self) -> str:
        state = secrets.token_urlsafe(32)
        self.current_state = state
        return state

    def check_state(self, state: str) -> bool:
        return self.current_state == state


class TerminalPromptAuth:
    """
        Implements an authentication flow that is appropriated for
        terminal based connections. It uses the webbrowser module
        from the standard library to open a browser window for
        user interaction.
    """
    def authorize(self, credentials: ClientCredentials):
        auth_url = self.build_url(credentials)
        try:
            webbrowser.open(auth_url)
        except webbrowser.Error:
            print(f'Please open the following url: {auth_url}')

    def on_authorization_response(self):
        response = input('Please insert the code you were given: ')
        return response

    def build_url(self, credentials: ClientCredentials) -> str:
        """
            Creates the authorization url with the right query
            string for the client.
        """
        query = {
            'client_id': credentials.client_id,
            'response_type': 'code',
            'redirect_uri': credentials.redirect_uri,
            'scope': ' '.join(credentials.scope)
        }

        params = urlencode(query)
        return f'{OAUTH_AUTHORIZATION_ENDPOINT}?{params}'


class ClientCredentialsFlow:
    """
        Manages getting an access token using the Spotify API client
        credentials flow. This flow is used when the client is not
        representing an user and it wants to download data that is
        public available.

        This manager will take care of refreshing the token when needed.

        methods:
        -------
        get_access_token(): returns an [OAuthToken] for the client
    """
    credentials: ClientCredentials
    _session: Session
    _current_token: Optional[OAuthToken] = None

    def __init__(
            self,
            credentials: Optional[ClientCredentials] = None,
            session: Optional[Session] = None
    ):

        if credentials:
            self.credentials = credentials
        else:
            self.credentials = ClientCredentials.from_env_variables()

        if session:
            self._session = session
        else:
            self._session = Session()

    def _request_access_token(self) -> OAuthToken:
        """
            Gets the access token from the token endpoint directly.
        """
        payload = {'grant_type': 'client_credentials'}
        auth_header = self.credentials._authorization_header()
        headers = {
            'Content-Type': 'application/x-www-form-urlencoded',
            **auth_header,
        }

        response = self._session.post(
            OAUTH_TOKEN_ENDPOINT,
            headers=headers,
            data=payload,
        )

        if response.status_code != 200:
            raise SptfyOAuthError(response.reason)

        return OAuthToken.from_json(response.json())

    def get_access_token(self) -> OAuthToken:
        """
            Gets the access token from memory or from the API, in case it's
            expired. This token cannot access endpoints for user data.

            :return: An OAuth token for the client
        """

        if self._current_token and not self._current_token.is_expired:
            return self._current_token

        token = self._request_access_token()
        self._current_token = token
        return token


class AuthorizationCodeFlow:
    """
        Manages getting an OAuth access token from the spotify WEB API using
        the authorization code flow. This flow is necessary to access user
        private data as it allows them to authenticate the application.

        This class will manage refreshing the token when necessary and saving
        it to cache, in case it's specified.

        methods:
        -------
        get_access_token() -> returns an OAuthToken for the user
    """
    def __init__(self, credentials, token_cache=None, auth_strategy=None):
        """
        The token cache is an object implementing two methods:
        save_token(OAuthToken) and load_token(), allowing to persist the token
        in memory in case it's necessary. In case no cache is given, the token
        is not persisted.

        The auth_strategy is an object implementing
        authorize(ClientCredentials) and on_authorization_response() that
        allows the client to redirect the user to the authentication endpoint
        in different ways (e.g. opening a web browser window or using HTTP
        redirection).

        In case the auth_strategy is not specified

        The token cache API might change in the future.
        The auth strategy might change to be a single method instead.

        :param credentials: Instance of ClientCredentials with a specified
        redirect_uri
        :param token_cache: object implementing save_token and load_token
        :param auth_strategy: object implementing authorize and
        on_authorization_response
        """
        self.credentials = credentials
        self._session = Session()
        self._current_token = None

        if auth_strategy:
            self.auth_strategy = auth_strategy
        else:
            self.auth_strategy = TerminalPromptAuth()

        if token_cache:
            self.token_cache = token_cache
        else:
            self.token_cache = StubCache()

    def get_access_token(self) -> OAuthToken:
        """
        Gets the access token while redirecting the user to authenticate
        the client application. The way of authentication is defined by
        the auth_strategy passed in the constructor.

        This method handles refreshing the token when it's expired.

        The token might be cached in case a token cache is given, but by
        default it's not. The token cache is an object that implements
        two methods: save_token(OAuthToken) and load_token().

        :raises SptfyOAuthError: when it's not able to retrieve an
        access_token, either by user interaction or by refresh_token
        """
        token = self._current_token

        # if token is not in memory, load from cache
        if not token:
            cached_token = self.token_cache.load_token()
            if self._validate_token(cached_token):
                token = cached_token

        # If token is not in cache or memory, fetch from api
        is_new_token = False
        if not token:
            is_new_token = True
            token = self._request_access_token()

        if token.is_expired:
            is_new_token = True
            token = self._refresh_token(token)

        if is_new_token:
            self.token_cache.save_token(token)

        self._current_token = token
        return token

    def _refresh_token(self, old_token: OAuthToken) -> OAuthToken:
        """
            Gets a new access_token from the token endpoint using the
            refresh_token.

            :raises SptfyOAuthError: In case it's not able to refresh
            the current token.
        """
        auth_header = self.credentials._authorization_header()
        headers = {
            'Content-Type': 'application/x-www-form-urlencoded',
            **auth_header
        }

        payload = {
            'refresh_token': old_token.refresh_token,
            'grant_type': 'refresh_token',
        }

        response = self._session.post(
            OAUTH_TOKEN_ENDPOINT,
            headers=headers,
            data=payload
        )

        if not response.ok:
            raise SptfyOAuthError(
                (f"Couldn't refresh token."
                 f"code: {response.status_code} reason: {response.reason}"))

        json_response = response.json()
        json_response['refresh_token'] = old_token.refresh_token
        return OAuthToken.from_json(json_response)

    def _request_access_token(self) -> OAuthToken:
        """
            Gets an access_token from the authorize endpoint which requires
            user interaction. The way the interaction is handled is defined by
            the auth_strategy.

            :raises SptfyOAuthError: when it's not able to retrieve an
            access_token
        """
        # Authorization strategy is user defined
        # (could be terminal prompt, http server)
        self.auth_strategy.authorize(self.credentials)
        code = self.auth_strategy.on_authorization_response()

        auth_header = self.credentials._authorization_header()
        headers = {
            'Content-Type': 'application/x-www-form-urlencoded',
            **auth_header,
        }

        payload = {
            'redirect_uri': self.credentials.redirect_uri,
            'scope': ' '.join(self.credentials.scope),
            'code': code,
            'grant_type': 'authorization_code'
        }

        response = self._session.post(
            OAUTH_TOKEN_ENDPOINT,
            data=payload,
            headers=headers,
        )

        if response.status_code != 200:
            error_response = response.json()
            raise SptfyOAuthError(
                (f"error: {error_response['error']}"
                 f"description: {error_response['error_description']}"),
                error=error_response['error'],
                error_description=error_response['error_description']
            )

        # TODO: check if scope is returned by server
        return OAuthToken.from_json(response.json())

    def _validate_token(self, token: Optional[OAuthToken]) -> bool:
        """
            Validates if a saved token has the correct scopes so it
            cant be tampered with.
        """
        if token is None:
            return False

        return _is_subset(self.credentials.scope, token.scope)<|MERGE_RESOLUTION|>--- conflicted
+++ resolved
@@ -222,15 +222,11 @@
 
 
 class StubCache:
-<<<<<<< HEAD
-    def save_token(self, token: OAuthToken) -> None:
-=======
     """
         Implements the interface necessary for a token cache but does nothing.
         It's used by default.
     """
     def save_token(self, token: OAuthToken):
->>>>>>> af40d077
         pass
 
     def load_token(self) -> Optional[OAuthToken]:
